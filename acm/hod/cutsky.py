--- conflicted
+++ resolved
@@ -101,13 +101,8 @@
     def run(
             self, hod_params: dict, nthreads: int = 1, seed: float = 0, 
             generate_randoms: bool = False,  box_margin: float = 300, alpha_randoms: int = 5, 
-<<<<<<< HEAD
-            randoms_seed: float = 42, existing_hod_path: str = None, 
-            region='NGC', release='Y1'):
-=======
             randoms_seed: float = 42, existing_mock_path: str = 'None', 
             region: str ='NGC', release: str ='Y1', program: str ='dark'):
->>>>>>> 12967e98
 
         data = self.init_data()
         randoms = self.init_randoms() if generate_randoms else None
